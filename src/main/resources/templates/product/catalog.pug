extends ../layout

block content
  h2 Product Catalog

  p Total Products: #{totalProducts}

  if totalProducts > 0
    .product-grid
      each product in products
        .product-card
<<<<<<< HEAD
          h3= product.name()
          p.product-description (No description in list view)
=======
          h3= product.name
          //- description not available in ProductSummary DTO; omitted
>>>>>>> 4c2edc0c

          .product-info
            .info-row
              span.label SKU:
<<<<<<< HEAD
              span.value= product.sku()

            .info-row
              span.label Category:
              span.value= product.category()

            .info-row
              span.label Price:
              span.value= product.priceAmount() + " " + product.priceCurrency()

            .info-row
              span.label Stock:
              span.value= product.stockQuantity()

            .info-row
              span.label Status:
              if product.stockQuantity() > 0
=======
              span.value= product.sku

            .info-row
              span.label Category:
              span.value= product.category

            .info-row
              span.label Price:
              span.value= product.priceAmount + " " + product.priceCurrency

            .info-row
              span.label Stock:
              span.value= product.stockQuantity

            .info-row
              span.label Status:
              if product.stockQuantity > 0
>>>>>>> 4c2edc0c
                span.badge.badge-success Available
              else
                span.badge.badge-danger Out of Stock

<<<<<<< HEAD
          a.btn(href=`/products/${product.productId()}`) View Details
=======
          a.btn(href='/products/' + product.productId) View Details
>>>>>>> 4c2edc0c
  else
    .empty-state
      p No products available.
      p.
        #[a(href="/api/products") Use the REST API] to add products first.

  style.
    .product-grid {
      display: grid;
      grid-template-columns: repeat(auto-fill, minmax(300px, 1fr));
      gap: 20px;
      margin-top: 30px;
    }
    .product-card {
      border: 1px solid #ddd;
      border-radius: 8px;
      padding: 20px;
      background: #fafafa;
      transition: transform 0.2s, box-shadow 0.2s;
    }
    .product-card:hover {
      transform: translateY(-4px);
      box-shadow: 0 4px 12px rgba(0,0,0,0.15);
    }
    .product-card h3 {
      margin-top: 0;
      color: #2c3e50;
      font-size: 1.3em;
    }
    .product-description {
      color: #7f8c8d;
      margin-bottom: 15px;
      min-height: 40px;
    }
    .product-info {
      background: white;
      padding: 15px;
      border-radius: 6px;
      margin-bottom: 15px;
    }
    .info-row {
      display: flex;
      justify-content: space-between;
      padding: 8px 0;
      border-bottom: 1px solid #ecf0f1;
    }
    .info-row:last-child {
      border-bottom: none;
    }
    .info-row .label {
      font-weight: 600;
      color: #34495e;
    }
    .info-row .value {
      color: #7f8c8d;
    }
    .btn {
      display: inline-block;
      background: #3498db;
      color: white;
      padding: 10px 20px;
      border-radius: 5px;
      text-decoration: none;
      font-weight: 500;
      text-align: center;
      transition: background 0.2s;
    }
    .btn:hover {
      background: #2980b9;
    }
    .empty-state {
      text-align: center;
      padding: 60px 20px;
      color: #7f8c8d;
    }
    .empty-state p {
      font-size: 1.1em;
    }<|MERGE_RESOLUTION|>--- conflicted
+++ resolved
@@ -9,36 +9,12 @@
     .product-grid
       each product in products
         .product-card
-<<<<<<< HEAD
-          h3= product.name()
-          p.product-description (No description in list view)
-=======
           h3= product.name
           //- description not available in ProductSummary DTO; omitted
->>>>>>> 4c2edc0c
 
           .product-info
             .info-row
               span.label SKU:
-<<<<<<< HEAD
-              span.value= product.sku()
-
-            .info-row
-              span.label Category:
-              span.value= product.category()
-
-            .info-row
-              span.label Price:
-              span.value= product.priceAmount() + " " + product.priceCurrency()
-
-            .info-row
-              span.label Stock:
-              span.value= product.stockQuantity()
-
-            .info-row
-              span.label Status:
-              if product.stockQuantity() > 0
-=======
               span.value= product.sku
 
             .info-row
@@ -56,16 +32,11 @@
             .info-row
               span.label Status:
               if product.stockQuantity > 0
->>>>>>> 4c2edc0c
                 span.badge.badge-success Available
               else
                 span.badge.badge-danger Out of Stock
 
-<<<<<<< HEAD
-          a.btn(href=`/products/${product.productId()}`) View Details
-=======
           a.btn(href='/products/' + product.productId) View Details
->>>>>>> 4c2edc0c
   else
     .empty-state
       p No products available.
