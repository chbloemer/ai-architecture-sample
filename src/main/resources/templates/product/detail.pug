--- conflicted
+++ resolved
@@ -3,11 +3,7 @@
 block content
   .product-detail
     .product-header
-<<<<<<< HEAD
-      h2= product.name()
-=======
       h2= product.name
->>>>>>> 4c2edc0c
       if isAvailable
         span.badge.badge-success In Stock
       else
@@ -16,19 +12,11 @@
     .product-content
       .product-main
         h3 Description
-<<<<<<< HEAD
-        p= product.description() || "No description available."
-
-        h3 Pricing
-        .price-box
-          .price-main= product.priceAmount() + " " + product.priceCurrency()
-=======
         p= product.description || "No description available."
 
         h3 Pricing
         .price-box
           .price-main= product.priceAmount + " " + product.priceCurrency
->>>>>>> 4c2edc0c
           .price-label Retail Price
 
       .product-sidebar
@@ -37,21 +25,6 @@
         .info-section
           .info-item
             .info-label SKU
-<<<<<<< HEAD
-            .info-value= product.sku()
-
-          .info-item
-            .info-label Product ID
-            .info-value= product.productId()
-
-          .info-item
-            .info-label Category
-            .info-value= product.category()
-
-          .info-item
-            .info-label Stock Available
-            .info-value= product.stockQuantity()
-=======
             .info-value= product.sku
 
           .info-item
@@ -65,7 +38,6 @@
           .info-item
             .info-label Stock Available
             .info-value= product.stockQuantity
->>>>>>> 4c2edc0c
 
           .info-item
             .info-label Availability
@@ -78,7 +50,7 @@
       a.btn.btn-secondary(href="/products") ← Back to Catalog
       if isAvailable
         form(method="post" action="/cart/add-product" style="display: inline;")
-          input(type="hidden" name="productId" value=product.productId())
+          input(type="hidden" name="productId" value=product.productId)
           input(type="hidden" name="quantity" value="1")
           button.btn.btn-primary(type="submit") Add to Cart
 
